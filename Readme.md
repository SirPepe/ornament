# Ornament

<<<<<<< HEAD
Unopinionated, pareto-optimal micro-library (<= 3.8k) for building vanilla web
=======
Unopinionated, pareto-optimal micro-library (<= 3.9k) for building vanilla web
>>>>>>> b0e17579
component infrastructure:

```javascript
import { define, attr, string, number, reactive } from "@sirpepe/ornament";

// Register the element with the specified tag name
@define("my-greeter")
class MyGreeter extends HTMLElement {
  // No built-in rendering functionality. Shadow DOM or light DOM? Template
  // library A, B, or C? Pick your own poison!
  #shadow = this.attachShadow({ mode: "open" });

  // Define content attributes alongside corresponding getter/setter pairs
  // for a JS api and attribute change handling and type checking
  @attr(string()) accessor name = "Anonymous";
  @attr(number({ min: 0 })) accessor age = 0;

  // Mark the method as reactive to have it run every time one of the attributes
  // change
  @reactive() greet() {
    this.#shadow.innerHTML = `Hello! My name is ${this.name}, my age is ${this.age}`;
  }
}
```

The code above

- registers the class `MyGreeter` with the tag name `my-greeter`
- implements two content attributes named `name` and `age`, which includes
  - initial values initialized from HTML (when possible)
  - content attribute change handling (via `setAttribute()` and the like)
  - DOM attribute change handling via a JavaScript getter/setter pair, with type checking/coercion included (`name` is always a string, `age` is always a number >= 0)
- a `greet()` method that...
  - automatically gets called when any of the attributes decorated with `@attr` change
  - automatically gets called when the element instance initializes

This translates to the following boilerplate monstrosity when written by hand:

```javascript
class MyGreeter extends HTMLElement {
  #shadow = this.attachShadow({ mode: "open" });

  // Internal "name" and "age" states, initialized from the element's content
  // attributes, with default values in case the content attributes are not set.
  // The value for "age" has to be figured out with some imperative code in the
  // constructor to keep NaN off our backs.
  #name = this.getAttribute("name") || "Anonymous";
  #age;

  constructor() {
    super(); // mandatory boilerplate
    let age = Number(this.getAttribute("age"));
    if (Number.isNaN(age)) { // Remember to keep NaN in check
      age = 0;
    }
    this.#age = 0;
    this.greet(); // Remember to run the method on initialization
  }

  // Method to run each time `#name` or `#age` changes
  greet() {
    this.#shadow.innerHTML = `Hello! My name is ${this.#name}, my age is ${this.#age}`;
  }

  // DOM getter for the IDL attribute, required to make JS operations like
  // `console.log(el.name)` work
  get name() {
    return this.#name;
  }

  // DOM setter for the IDL attribute with type checking and/or conversion *and*
  // attribute updates, required to make JS operations like `el.name = "Alice"`
  // work.
  set name(value) {
    value = String(value); // Remember to convert/check the type!
    this.#name = value;
    this.setAttribute("name", value); // Remember to sync the content attribute!
    this.greet(); // Remember to run the method!
  }

  // DOM getter for the IDL attribute, required to make JS operations like
  // `console.log(el.age)` work
  get age() {
    return this.#age;
  }

  // DOM setter for the IDL attribute with type checking and/or conversion *and*
  // attribute updates, required to make JS operations like `el.age = 42` work.
  set age(value) {
    value = Number(value); // Remember to convert/check the type!
    if (Number.isNaN(value) || value < 0) { // Remember to keep NaN in check
      value = 0;
    }
    this.#age = value;
    this.setAttribute("age", value); // Remember to sync the content attribute!
    this.greet(); // Remember to run the method!
  }

  // Attribute change handling, required to make JS operations like
  // `el.setAttribute("name", "Bob")` update the internal element state.
  attributeChangedCallback(name, oldValue, newValue) {
    // Because `#name` is a string, and attribute values are always strings as
    // well we don't need to convert the types at this stage, but we still need
    // to manually make sure that we fall back to "Anonymous" if the new value
    // is null (if the attribute got removed) or if the value is (essentially)
    // an empty string
    if (name === "name") {
      if (newValue === null || newValue.trim() === "") {
        newValue = "Anonymous";
      }
      this.#name = newValue;
      this.greet(); // Remember to run the method!
    }
    // But for "#age" we do again need to convert types, check for NaN, enforce
    // the min value of 0...
    if (name === "age") {
      const value = Number(value); // Remember to convert/check the type!
      if (Number.isNaN(value) || value < 0) { // Remember to keep NaN in check
        value = 0;
      }
      this.#age = value;
      this.greet(); // Remember to run the method!
    }
  }

  // Required for attribute change monitoring to work
  static get observedAttributes() {
    return ["name", "age"]; // remember to always keep this up to date
  }
}

// Finally remember to register the element
window.customElements.define("my-greeter", MyGreeter);
```

Ornament aims to make the most tedious bits of building vanilla web components
(attribute handling and reactions to attribute handling) easy by adding some
primitives that really *should* be part of the standard, but aren't.

## Guide

### Installation

Install [@sirpepe/ornament](https://www.npmjs.com/package/@sirpepe/ornament)
with your favorite package manager. To get the decorator syntax working in 2023,
you will probably need [@babel/plugin-proposal-decorators](https://babeljs.io/docs/babel-plugin-proposal-decorators)
(with option `version` set to `"2023-05"`) or
[TypeScript 5.0+](https://devblogs.microsoft.com/typescript/announcing-typescript-5-0/#decorators)
(with the option `experimentalDecorators` turned *off*).

Apart from that, Ornament is just a bunch of functions. No further setup
required, no extra concepts to learn.

### General philosophy

The native APIs for web components are verbose and imperative, but lend
themselves to quite a bit of streamlining with
[the upcoming syntax for ECMAScript Decorators](https://2ality.com/2022/10/javascript-decorators.html).
They are also missing a few important primitives, Ornament's goal is to provide
the missing primitives and streamline the developer experience. Ornament is
**not a framework** but instead aims to be:

- **as stable as possible** by remaining dependency-free and keeping its own code to an absolute minimum
- **fast and lean** by being nothing more than just a bag of relatively small and simple functions
- **malleable** by being easy to extend, easy to customize (through partial application) and easy to get rid of
- **universal** by adhering to (the spirit of) web standards, thereby staying compatible with vanilla web component code as well as all sorts of web frameworks
- equipped with useful type definitions (and work within the constraints of TypeScript)

Ornament is *infrastructure for web components* and not a framework. It makes
dealing with the native APIs bearable and leaves building something actually
sophisticated up to you. Ornament does not come with *any* of the following:

- state management (even though it is simple to connect components to signals or event targets)
- rendering (but it works well with [uhtml](https://github.com/WebReflection/uhtml) and similar libraries)
- built-in solutions for client-side routing, data fetching, or anything beyond the components themselves
- any preconceived notions about what should be going on server-side
- specialized syntax for every (or any specific) use case

You can (and probably have to) therefore pick or write your own solutions for
the above features. Check out `main.js` in `examples/todo-list/src` for an
example!

### Exit strategy

Every good library should come with an exit strategy as well as install
instructions. Here is how you can get rid of Ornament if you want to migrate
away:

- Components built with Ornament will generally turn out to be very close to
  vanilla web components, so **they will most probably just keep working** when
  used with other frameworks/libraries. You can theoretically just keep your
  components and replace them only when the need for change arises. A
  compatibility wrapper for frameworks that are not quite friendly to web
  components (eg. React) may be required.
- If you want to replace Ornament with hand-written logic, you can
  **replace all attribute and update handling piecemeal.** Ornament's decorators
  co-exist with native `attributeChangedCallback()` and friends just fine.
- Much of your migration will depend on **how you build on top of Ornament.**
  You should keep reusable components and app-specific state containers
  separate, just as you would do in e.g. React. This will make maintenance and
  eventual migration much easier.

In general, migrating away should not be too problematic. The components that
you will build with Ornament will naturally tend to be self-contained and
universal, and will therefore more or less always keep chugging along.

### Component registration

Using [`customElements.define()`](https://developer.mozilla.org/en-US/docs/Web/API/CustomElementRegistry/define)
is no too bad, but setting a custom element's tag name should really be part of
the class declaration. The `@define()` decorator provides just that:

```javascript
import { define } from "@sirpepe/ornament";

@define("my-test")
class MyTest extends HTMLElement {}
```

### Attribute handling

Getting attribute handling on Web Components right is *hard*, because many
different APIs and states need to interact in just the right way and the related
code tends to end up scattered across various class members. Attributes on HTML
elements have two faces: the *content attribute* and the *IDL attribute*.
Content attributes are always strings and are defined either via HTML or via DOM
methods like `setAttribute()`. IDL attributes can be accessed via object
properties such as `someElement.foo` and may be of any type. Both faces of
attributes need to be implemented and properly synced up for an element to be
truly compatible with any software out there - a JS frontend framework may work
primarily with IDL attributes, while HTML authors or server-side rendering
software will work with content attributes.

Keeping content and IDL attributes in sync can entail any or all of the
following tasks:

- Updating the content attribute when the IDL attribute gets changed (eg. update the HTML attribute `id` when running `element.id = "foo"` in JS)
- Updating the IDL attribute when the content attribute gets changed (eg. `element.id` should return `"bar"` after `element.setAttribute("id", "bar")`)
- Converting types while updating content and/or IDL attributes (an attribute may be a `number` as an IDL attribute, but content attributes are by definition always strings)
- Rejecting invalid types on the IDL setter (as opposed to converting types from content to IDL attributes which, like all of HTML, never throws an error)
- Connecting IDL and content attributes with different names (like how the content attribute `class` maps to the IDL attribute `className`)
- Fine-tuning the synchronization behavior depending on circumstances (see the interaction between the `value` content and IDL attributes on `<input>`)
- Remembering to execute side effects (like updating Shadow DOM) when any IDL and/or content attribute changes

This is all *very* annoying to write by hand, but because the above behavior is
more or less the same for all attributes, it is possible to to simplify the
syntax quite a bit:

```javascript
import { attr, define number } from "@sirpepe/ornament";

@define("my-test")
class MyTest extends HTMLElement {
  @attr(number({ min: -100, max: 100 })) accessor value = 0;
  @reactive log() {
    console.log(this.value);
  }
}
```

The line starting with with `@attr` gets you a content and a matching IDL
attribute named `value`, which...

- Always reflects a number between `-100` and `100`
- Initializes from the content attribute and falls back to the initializer value `0` if the attribute is missing or can't be interpreted as a number
- Automatically updates the content attribute with the stringified value of the IDL attribute when the IDL attribute is updated
- Automatically updates the IDL attribute when the content attribute is updated (it parses the attribute value into a number and clamps it to the specified range)
- Implements getters and setters for the IDL attributes, with the getter always returning a number and the setter rejecting invalid values (non-numbers or numbers outside the specified range of `[-100, 100]`)
- Causes the method marked @reactive() to run on update

You can use `@prop()` for standalone IDL attribute (that is, DOM properties
without an associated content attributes), swap out the `number()` transformer
for something else, or combine any of the above with hand-written logic.

### Safe upgrades

HTML tags can be used even if the browser does not (yet) know about them, and
this also works with web components - the browser can upgrade custom elements
event after the parser has processed them as unknown elements.
[But this can lead to unexpected behavior](https://codepen.io/SirPepe/pen/poqLege?editors=0010)
when properties are set on elements that have not yet been properly defined,
shadowing relevant accessors on the prototype:

```javascript
const x = document.createElement("hello-world");
// "x" = unknown element = object with "HTMLElement.prototype" as prototype

x.data = 42;
// "x" now has an _own_ property data=42

// Implements an accessor for hello-world. The getters and
// setters end up as properties on the prototype
class HelloWorld extends HTMLElement {
  accessor data = 23;
}

window.customElements.define("hello-world", HelloWorld);
// It is now clear that "x" should have had "HelloWorld.prototype" as its
// prototype all along

window.customElements.upgrade(x);
// "x" now gets "HelloWorld.prototype" as its prototype (with the accessor)

console.log(x.data);
// logs 42, bypassing the getter - "x" itself has an own property "data", the
// accessor on the prototype is shadowed
```

Ornament ensures safe upgrades, always making sure that no prototype accessors
for attributes are ever shadowed by properties defined before an element was
properly upgraded.

## Decorators

### API overview

| Decorator         | Class element       | `static` | `#private` | Symbols          |
| ------------------| --------------------|----------|------------|------------------|
| `@define()`       | Class               | -        | -          | -                |
| `@enhance()`      | Class               | -        | -          | -                |
| `@attr()`         | Accessor            | ✕        | ✓[^1]      | ✓[^1]            |
| `@prop()`         | Accessor            | ✕        | ✓          | ✓                |
| `@reactive()`     | Method              | ✕        | ✓          | -                |
| `@connected()`    | Method              | ✕        | ✓          | -                |
| `@disconnected()` | Method              | ✕        | ✓          | -                |
| `@adopted()`      | Method              | ✕        | ✓          | -                |
| `@subscribe()`    | Method              | ✕        | ✓          | -                |
| `@debounce()`     | Method, Class Field | ✕        | ✓          | ✓ (Class fields) |

[^1]: Can be `#private` or a symbol *if* a non-private non-symbol getter/setter
      pair for the attribute name exists and a content attribute name has been
      set using the `as` option.

### `@define(tagName: string)`

**Class decorator** to register a class as a custom element. This also sets up
attribute observation for use with the [@attr()](#attrtransformer-options)
decorator.

```javascript
import { define } from "@sirpepe/ornament";

@define("my-test")
class MyTest extends HTMLElement {}

console.log(document.createElement("my-test")); // instance of MyTest
```

**Note for TypeScript:** you should add your custom element's interface to
`HTMLElementTagNameMap` to make it work with native DOM APIs:

```typescript
@define("my-test")
export class MyTest extends HTMLElement {
  foo = 1;
}

declare global {
  interface HTMLElementTagNameMap {
    "my-test": MyTest;
  }
}

let test = document.createElement("my-test");
console.log(test.foo); // only type checks with the above interface declaration
```

### `@enhance()`

**Class decorator** to set up attribute observation for use with the
[@attr()](#attrtransformer-options) decorator, *without* registering the class
as a custom element.

```javascript
import { enhance } from "@sirpepe/ornament";

@enhance()
class MyTest extends HTMLElement {}

// MyTest can only be instantiated when it has been registered as a custom
// element. Because we use @enhance() instead of @define() in this example, we
// have to take care of this manually.
window.customElements.define("my-test", MyTest);

console.log(document.createElement("my-test")); // instance of MyTest
```

This decorator is only useful if you intend to handle element registration in
some other way.

### `@prop(transformer)`

**Accessor decorator** to define an IDL property on the custom element class
*without* an associated content attribute. Such a property is more or less a
regular accessor with two additional features:

- it uses [transformers](#transformers) for type checking and validation
- changes cause [@reactive()](#reactiveoptions) methods to run

Example:

```javascript
import { define, prop, number } from "@sirpepe/ornament";

@define("my-test")
class Test extends HTMLElement {
  // Applies the number transformer to ensure that foo is always a number
  @prop(number()) accessor foo = 23;

  // Automatically runs when "foo" (or any accessor decorated with @prop() or
  // @attr()) changes
  @reactive() log() {
    console.log(`Foo changed to ${this.foo}`);
  }
}

let testEl = document.createElement("my-test");
console.log(testEl.foo); // logs 23
testEl.foo = 42; // logs "Foo changed to 42"
console.log(testEl.foo); // logs 42
testEl.foo = "asdf"; // throw exception (thanks to the number transformer)
```

Accessors defined with `@prop()` work as a *JavaScript-only API*. Values can
only be accessed through the accessor's getter, invalid values are rejected by
the setter with exceptions. `@prop()` can be used on private accessors or
symbols without problem.

Note that you can still define your own accessors, getters, setters etc. as you
would usually do. They will still work as expected, but they will not cause
`@reactive()` methods to run.

### `@attr(transformer, options?)`

**Accessor decorator** to define an IDL attribute with a matching content
attribute on the custom element class. This results in something very similar to
accessors decorated with `@prop()`, but with the following additional features:

- Its value can be initialized from a content attribute, if the attribute is present
- Changes to the content attribute's value update the value of the IDL attribute to match (depending on the options and the transformer)

```javascript
import { define, attr, number } from "@sirpepe/ornament";

@define("my-test")
class Test extends HTMLElement {
  // Applies the number transformer to ensure that content attribute values get
  // parsed into numbers and that new non-number values passed to the IDL
  // attribute's setter get rejected
  @attr(number()) accessor foo = 23; // 23 = fallback value

  // Automatically runs when "foo", or any accessor decorated with @prop() or
  // @attr(), changes (plus once on element initialization)
  @reactive() log() {
    console.log(`Foo changed to ${this.foo}`);
  }
}

document.body.innerHTML = `<my-test foo="42"></my-test>`;
let testEl = document.querySelector("my-test");
console.log(testEl.foo); // logs 42 (initialized from the attribute)
testEl.foo = 1337; // logs "Foo changed to 1337"
console.log(testEl.foo); // logs 1337
console.log(testEl.getAttribute("foo")); // logs "1337"
testEl.foo = "asdf"; // throw exception (thanks to the number transformer)
testEl.setAttribute("foo", "asdf") // works, content attributes can be any string
console.log(testEl.foo); // logs 23 (fallback value)
```

Accessors defined with `@attr()` work like all other supported attributes on
built-in elements. Content attribute values (which are always strings) get
parsed by the transformer, which also deals with invalid values in a graceful
way (ie without throwing exceptions). Values can also be accessed through the
IDL property's accessor, where invalid values *are* rejected with exceptions by
the setter.

`@attr()` can only be used on private accessors or symbols only if the following
holds true:

1. The option `as` *must* be set
2. A non-private, non-symbol getter/setter pair for the attribute name defined in the option `as` *must* exist on the custom element class

Content attributes always have public IDL attribute APIs, and ornament enforces
this. A private/symbol attribute accessor with a manually-provided public facade
may be useful if you want to attach some additional logic to the public API
(= hand-written getters and setters) while still having the convenience of of
using `@attr` on an `accessor`.

Note that you can still define your own attribute handling with
`attributeChangedCallback()` and `static get observedAttributes()` as you would
usually do. This will keep working work as expected, but changes to such
attributes will not cause `@reactive()` methods to run.

#### Options for `@attr()`

- **`as` (string, optional)**: Sets an attribute name different from the accessor's name, similar to how the `class` content attribute works for the `className` IDL attribute on built-in elements. If `as` is not set, the content attribute's name will be equal to the accessor's name. `as` is required when the decorator is applied to a symbol or private property.
- **`reflective` (boolean, optional)**: If `false`, prevents the content attribute from updating when the IDL attribute is updated, similar to how `value` works on `input` elements. Defaults to true.

### `@reactive(options?)`

**Method decorator** that causes class methods to run when accessors decorated
with `@prop()` or `@attr()` change their values:

```javascript
import { define, reactive, prop, number } from "@sirpepe/ornament";

@define("my-test")
class Test extends HTMLElement {
  @prop(number()) accessor foo = 0;
  @prop(number()) accessor bar = 0;

  @reactive({ initial: false }) log() { // note "initial: false"
    console.log(`foo is now ${this.foo}, bar is now ${this.bar}`);
  }
}

let testEl = document.createElement("my-test");
testEl.foo = 1;
testEl.bar = 2;

// first logs "foo is now 1, bar is now 0"
// then logs "foo is now 1, bar is now 2"
```

Reactive methods are called with no arguments. They react to changes to the
instances' internal state and should therefore be able to access all relevant
data through `this`.

Unless the `initial` option is set to `false` (provided `options.predicate` was
omitted or returns `true`), the decorated method will run once upon the
element's constructor finishing. In many cases you may want to apply
`@reactive()` to methods decorated with [@debounce()](#reactiveoptions) to
prevent excessive calls.

The `predicate` and/or `keys` options can be used to control whether the
function reacts to an update. For the function to run, the following needs to be
true:

1. `options.keys` must either have been omitted or must contain the IDL or
   content attribute name that changed
2. `options.predicate` must either have been omitted or must return true when
   called immediately before the function is scheduled to run

#### Options for `@reactive()`

- **`initial` (boolean, optional)**: Whether or not to run the function when the element's constructor finishes, before any actual changes to any decorated accessor. Defaults to `true`
- **`keys` (Array\<string | symbol\>, optional)**: List of attributes (defined by `@prop()` or `@attr()`) to monitor. Can include private names and symbols. Defaults to monitoring all content and IDL attributes defined by `@prop()` or `@attr()`.
- **`predicate` (Function `(this: T) => boolean`)**: If provided, controls whether or not the decorated method is called for a given change

### `@connected()`

**Method decorator** that causes decorated class methods to run when the
component connects to the DOM  and the component's `connectedCallback()` fires:

```javascript
import { define, connected } from "@sirpepe/ornament";

@define("my-test")
class Test extends HTMLElement {
  @connected() log() {
    console.log("Connected!");
  }
}

let testEl = document.createElement("my-test");
document.body.append(testEl);
// testEl.log logs "Connected!"
```

### `@disconnected()`

**Method decorator** that causes decorated class methods to run when the
component disconnects from the DOM and the component's `disconnectedCallback()`
fires:

```javascript
import { define, adopted } from "@sirpepe/ornament";

@define("my-test")
class Test extends HTMLElement {
  @disconnected() log() {
    console.log("Disconnected!");
  }
}

let testEl = document.createElement("my-test");
document.body.append(testEl);
testEl.remove();
// testEl.log logs "Disconnected!"
```

### `@adopted()`

**Method decorator** that causes decorated class methods to run when the
component is moved to a new document and the component's `adoptedCallback()`
fires:

```javascript
import { define, adopted } from "@sirpepe/ornament";

@define("my-test")
class Test extends HTMLElement {
  @adopted() log() {
    console.log("Adopted!");
  }
}

let testEl = document.createElement("my-test");
const newDocument = new Document();
newDocument.adoptNode(testEl);
// testEl.log logs "Adopted!"
```

### `@subscribe(...args)`

**Method decorator** that causes decorated class methods to subscribe to either
[Event Targets](https://developer.mozilla.org/en-US/docs/Web/API/EventTarget) or
[signals](https://github.com/preactjs/signals), depending on the arguments. The
subscriptions activate when an element's constructor completes and the all
listeners automatically unsubscribe when the subscribed element gets garbage
collected.

#### Subscribe to EventTargets: `@subscribe(targetOrTargetFactory, eventNames, options?)`

Subscribe to one or more events an EventTarget. `EventTarget` is an interface
that objects such as HTMLElement, Window, Document and *many* more objects
implement. You can also create a vanilla event target by calling
`new EventTarget()`...

```javascript
import { define, subscribe } from "@sirpepe/ornament";

const myTarget = new EventTarget();

@define("my-test")
class Test extends HTMLElement {
  @subscribe(myTarget, "foo") log(evt) {
    // evt = Event({ name: "foo", target: myTarget })
    // this = Test instance
    console.log(`'${evt.type}' event fired!`);
  }
}

let testEl = document.createElement("my-test");

myTarget.dispatchEvent(new Event("foo"));

// testEl.log logs "'foo' event fired!"
```

... or you can build an event bus that implements EventTarget together with
`@subscribe()` to keep your various components in sync:

```javascript
import { define, subscribe } from "@sirpepe/ornament";

class DataSource extends EventTarget {
  #value = 0;
  get value() {
    return this.#value;
  }
  set value(newValue) {
    this.#value = newValue;
    this.dispatchEvent(new Event("change"));
  }
}

const source = new DataSource();

@define("my-test")
class Test extends HTMLElement {
  #shadow = this.attachShadow({ mode: "open" });

  @subscribe(source, "change") #update() {
    this.#shadow.innerHTML = `Value is now ${source.value}`;
  }
}

let a = document.createElement("my-test");
let b = document.createElement("my-test");

source.value = 42;
```

Both instances of `my-test` are now subscribed to `change` events on the data
source and their shadow DOM content stays in sync.

To subscribe to multiple events, pass a single string with the event names
separated by whitespace.

You can also provide a target-producing factory in place of the target itself:

```javascript
import { define, subscribe } from "@sirpepe/ornament";

@define("my-test")
class Test extends HTMLElement {
  // "window" is a perfectly valid event target
  @subscribe(window, "update") #a() {} // same effect as below
  @subscribe(() => window, "update") #b() {} // same effect as above
}
```

The target-producing factory can be used to access targets that depend on the
element instance, such as the element's shadow root. The factory function gets
called each time an element initializes, with `this` set to the instance.

##### Options for `@subscribe()` for EventTarget

- **`targetOrTargetFactory` (EventTarget | (this: T) => EventTarget)**: The event target (or event-target-returning function) to subscribe to
- **`eventNames` (string)**: The event(s) to listen to. To subscribe to multiple events, pass a single string with the event names separated by whitespace
- **`options` (object, optional)**: Event handling options, consisting of...
  - **predicate (function `(this: T, event: Event) => boolean`, optional)**: If provided, controls whether or not the decorated method is called for a given event. Gets passed the event object and must return a boolean
  - **capture (boolean, optional):** [option for `addEventListener()`](https://developer.mozilla.org/en-US/docs/Web/API/EventTarget/addEventListener#parameters)
  - **once (boolean, optional):** [option for `addEventListener()`](https://developer.mozilla.org/en-US/docs/Web/API/EventTarget/addEventListener#parameters)
  - **passive (boolean, optional):** [option for `addEventListener()`](https://developer.mozilla.org/en-US/docs/Web/API/EventTarget/addEventListener#parameters)
  - **signal (AbortSignal, optional):** [option for `addEventListener()`](https://developer.mozilla.org/en-US/docs/Web/API/EventTarget/addEventListener#parameters)

#### Subscribe to Signals: `@subscribe(signal, options?)`

Subscribe to a signal:

```javascript
import { define, subscribe } from "@sirpepe/ornament";
import { signal } from "@preact/signals-core";

const counter = signal(0);
@define("my-test")
class Test extends HTMLElement {
  @subscribe(counter)
  test() {
    console.log(counter.value);
  }
}
const instance = new Test();
counter.value = 1;
counter.value = 2;
counter.value = 3;
// logs 0, 1, 2, 3
```

Any signal object that implements the following API should work:

```typescript
type Signal<T> = {
  // Takes an update callback and returns an unsubscribe function
  subscribe(callback: () => void): () => void;
  // Represents the current value
  value: T;
};
```

Because signals permanently represent reactive values, subscribing itself causes
the method to be called with the then-current signal value. This is in contrast
to subscribing to Event Targets, which do not represent values, but just happen
to throw events around.

##### Options for `@subscribe()` for signals

- **`signal` (Signal)**: The signal to subscribe to
- **`options` (object, optional)**: Update handling options, consisting of...
  - **predicate (function `(this: T, value) => boolean`, optional)**: If provided, controls whether or not the decorated method is called for a given signal update. Gets passed the signal's value and must return a boolean

### `@debounce(options?)`

**Method and class field decorator** for debouncing method/function invocation:

```javascript
import { define, debounce } from "@sirpepe/ornament";

@define("my-test")
class Test extends HTMLElement {
  // Debounce a class method
  @debounce() test1(x) {
    console.log(x);
  }
  // Debounce a class field function
  @debounce() test2 = (x) => {
    console.log(x);
  }
}

const el = new Test();

el.test1(1);
el.test1(2);
el.test1(3);
// only logs "3"

el.test2("a");
el.test2("b");
el.test2("c");
// only logs "c"
```

`@debounce()` works with class methods, static methods, and class field
functions.

**Note for TypeScript:** Debouncing a method or class field function makes it
impossible for the method/function to return anything but `undefined`.
TypeScript does currently not allow decorators to modify its target's type, so
`@debounce()` can't do that. If you apply `@debounce()` to a method
`(x: number) => number`, TypeScript will keep using this signature, even though
the decorated method will no longer be able to return anything but `undefined`.

#### Options for `@debounce()`

- **`fn` (function, optional)**: The debounce function to use. Defaults to `debounce.raf()`. The following debounce functions are available:
  - `debounce.raf()`: uses `requestAnimationFrame()`
  - `debounce.timeout(ms: number)`: uses `setTimeout()`
  - `debounce.asap()`: runs the function after the next microtask

## Transformers

Transformers define how the accessor decorators `@attr()` and `@prop()`
implement attribute and property handling. This includes converting content
attributes from and to IDL attributes, type checks on IDL setters, and running
side effects.

### Transformers overview

| Transformer       | Type                | Options                  |
| ------------------| --------------------|--------------------------|
| `string()`        | `string`            |                          |
| `href()`          | `string` (URL)      |                          |
| `bool()`          | `boolean`           |                          |
| `number()`        | `number`            | `min`, `max`, `allowNaN` |
| `int()`           | `bigint`            | `min`, `max`             |
| `json()`          | JSON serializable   | `reviver`, `replacer`    |
| `list()`          | Array               | `separator`, `transform` |
| `literal()`       | Any                 | `values`, `transform`    |
| `event()`         | `function | null`   |                          |

A transformers is just a bag of functions with the following type signature:

```typescript
export type Transformer<
  T extends HTMLElement,
  Value,
  IntermediateValue = Value,
> = {
  // Validates and/or transforms a value before it is used to initialize the
  // accessor. Can also be used to run a side effect when the accessor
  // initializes. Defaults to the identity function.
  init: (
    this: T,
    value: Value,
    context: ClassAccessorDecoratorContext<T, Value>,
  ) => Value;
  // Turns content attribute values into IDL attribute values. Must never throw
  // exceptions, and instead always just deal with its input. Must not cause any
  // observable side effects. May return NO_VALUE in case the content attribute
  // can't be parsed, in which case the @attr() decorator must not change the
  // IDL attribute value
  parse: (this: T, value: string | null) => Value | typeof NO_VALUE;
  // Decides if setter inputs, which may be of absolutely any type, should be
  // accepted or rejected. Should throw for invalid values, just like setters on
  // built-in elements may. Must not cause any observable side effects.
  validate: (this: T, value: unknown) => asserts value is IntermediateValue;
  // Transforms values that were accepted by validate() into the proper type by
  // eg. clamping numbers, normalizing strings etc.
  transform: (this: T, value: IntermediateValue) => Value;
  // Turns IDL attribute values into content attribute values (strings), thereby
  // controlling the attribute representation of an accessor together with
  // updateContentAttr(). Must never throw, defaults to the String() function
  stringify: (this: T, value: Value) => string;
  // Determines whether a new attribute value is equal to the old value. If this
  // method returns true, reactive callbacks will not be triggered. Defaults to
  // simple strict equality (===).
  eql: (a: Value, b: Value) => boolean;
  // Optionally run a side effect immediately before the accessor's setter is
  // invoked.
  beforeSet: (
    this: T,
    value: Value,
    context: ClassAccessorDecoratorContext<T, Value>,
  ) => void;
  // Decides if, based on a new value, an attribute gets updated to match the
  // new value (true/false) or removed (null). Only gets called when the
  // transformer's eql() method returns false. Defaults to a function that
  // always returns true.
  updateContentAttr: (
    oldValue: Value | null,
    newValue: Value | null,
  ) => boolean | null;
};
```

Because transformers need to potentially do a lot of type juggling and
bookkeeping, they are somewhat tricky to get right, but they are also always
only a few self-contained lines of code. If you want to extend Ornament, you
should simply clone one of the built-in transformers and modify it to your
liking.

### Notes for all transformers

#### For use with both `@prop()` and `@attr()`

In principle all transformers can be used with both `@prop()` and `@attr()`.
Very few transformers are limited to use with either decorator, such als
`event()` (which makes very little sense outside of content attributes).

The accessor's initial value serves as fallback value in case no other data is
available (eg. when a content attribute gets removed). Transformers validate
their initial value and most transformers contain reasonable default values
(`""` for `string()`, `0` for `number()` etc.).

#### For use with `@attr()`

A content attribute's IDL attribute value can be unset to the accessor's initial
value by removing a previously set the content attribute.

As an example:

```javascript
import { define, attr, string } from "@sirpepe/ornament";

@define("my-test")
class Test extends HTMLElement {
  @attr(string()) accessor foo = "default value";
  @attr(string()) accessor bar = "default value";
  @attr(string()) accessor baz;
}

document.body.innerHTML += `<my-test foo="other value"></my-test>`
```

The attributes `foo`, `bar` and `baz` behave as follows:

- The element initializes with a content attribute **`foo`** already set. The IDL attribute `foo` will therefore (because it uses the string type via the `string()` transformer) contain `"other value"`. Should the content attribute `foo` get removed, the IDL attribute will contain `"default value"`.
- The content attribute **`bar`** is not set, which will result in the IDL attribute `bar` containing the accessor's default value `"default value"`.
- The content attribute **`baz`** is also not set *and* the accessor has no initial value, so the `string()` transformer's built-in fallback value `""` gets used.

### Transformer `string()`

Implements a string attribute or property. Modeled after built-in string
attributes such as `id` and `lang`, it will always represent a string and
stringify any and all non-string values.

```javascript
import { define, attr, string } from "@sirpepe/ornament";

@define("my-test")
class Test extends HTMLElement {
  @attr(string()) accessor foo = "default value";
}
```

#### Behavior overview for transformer `string()`

| Operation                        | IDL attribute value      | Content attribute (when used with `@attr()`) |
| ---------------------------------| -------------------------|----------------------------------------------|
| Set IDL attribute to `x`         | `String(x)`              | IDL attribute value                          |
| Set content attribute            | Content attribute value  | As set (equal to IDL attribute value)        |
| Remove content attribute         | Initial value or `""`    | Removed                                      |

### Transformer `href()`

Implements a string attribute or property that works exactly like the `href`
attribute on `<a>` in that it automatically turns relative URLs into absolute
URLs.

```javascript
import { define, attr, href } from "@sirpepe/ornament";

@define("my-test")
class Test extends HTMLElement {
  @attr(href()) accessor foo = "";
}

let testEl = new Test();

// Assuming that the page is served from localhost:
console.log(testEl.foo); // > ""
testEl.foo = "asdf"
console.log(testEl.foo); // > "http://localhost/asdf"
testEl.foo = "https://example.com/foo/bar/"
console.log(testEl.foo); // > "https://example.com/foo/bar/"
```

#### Behavior overview for transformer `href()`

| Operation                                      | IDL attribute value         | Content attribute (when used with `@attr()`) |
| -----------------------------------------------| ----------------------------|----------------------------------------------|
| Set IDL attribute to absolute URL (string)     | Absolute URL                | IDL attribute value                          |
| Set IDL attribute to any other value `x`       | Relative URL to `String(x)` | IDL attribute value                          |
| Set content attribute to absolute URL (string) | Absolute URL                | As set                                       |
| Set content attribute to any other string `x`  | Relative URL to `x`         | As set                                       |
| Remove content attribute                       | Initial value or `""`       | Removed                                      |

### Transformer `number(options?)`

Implements a number attribute with optional range constraints.

```javascript
import { define, attr, number } from "@sirpepe/ornament";

@define("my-test")
class Test extends HTMLElement {
  // With default options (see below)
  @attr(number()) accessor foo = 0;

 // With all options set
  @attr(number({ min: 0, max: 10 })) accessor bar = 0;
}
```

Non-numbers get converted to numbers. Unless the option `allowNaN` is set to
`true`, the property setter and the accessor's initializer throw exceptions when
their input convert to `NaN`.

#### Options for transformer `number()`

- **`min` (number, optional)**: Smallest possible value. Defaults to `-Infinity`. Content attribute values less than `min` get clamped, IDL attribute values get validated and (if too small) rejected with an exception.
- **`max` (number, optional)**: Largest possible value. Defaults to `Infinity`. Content attribute values greater than `max` get clamped, IDL attribute values get validated and (if too large) rejected with an exception.
- **`allowNaN` (boolean, optional)**: Whether or not NaN is allowed. Defaults to `false`.

#### Behavior overview for transformer `number()`

| Operation                                   | IDL attribute value                                 | Content attribute (when used with `@attr()`) |
| --------------------------------------------| ----------------------------------------------------|----------------------------------------------|
| Set IDL attribute to value `x`              | `minmax(opts.min, opts.max, toNumber(x, allowNaN))` | String(IDL attribute value)                  |
| Set IDL attribute to out-of-range value     | RangeError                                          | String(IDL attribute value)                  |
| Set content attribute to value `x`          | `minmax(opts.min, opts.max, toNumber(x, allowNaN))` | As set                                       |
| Set content attribute to non-numeric value  | No change, or NaN if option `allowNaN` is `true`    | As set                                       |
| Set content attribute to out-of-range value | No change                                           | As set                                       |
| Remove content attribute                    | Initial value or `0`                                | Removed                                      |

### Transformer `int(options?)`

Implements a bigint attribute. Content attribute values are expressed as plain
numeric strings without the tailing `n` used in JavaScript bigints.

```javascript
import { define, attr, int } from "@sirpepe/ornament";

@define("my-test")
class Test extends HTMLElement {
  // With default options (see below)
  @attr(int()) accessor foo = 0n;

 // With all options set
  @attr(int({ min: 0n, max: 10n })) accessor bar = 0n;
}
```

The IDL attribute setter throws an exception when its input cannot be converted
to bigint.

#### Options for transformer `int()`

- **`min` (bigint, optional)**: Smallest possible value. Defaults to the minimum possible bigint value. Content attribute values less than `min` get clamped, IDL attribute values get validated and (if too small) rejected with an exception.
- **`max` (bigint, optional)**: Largest possible value. Defaults to the maximum possible bigint value. Content attribute values greater than `max` get clamped, IDL attribute values get validated and (if too large) rejected with an exception.

#### Behavior overview for transformer `int()`

| Operation                                       | IDL attribute value                         | Content attribute (when used with `@attr()`) |
| ------------------------------------------------| --------------------------------------------|----------------------------------------------|
| Set IDL attribute to value `x`                  | `minmax(ops.min, opts.max, BigInt(x))`      | String(IDL attribute value)                  |
| Set IDL attribute to out-of-range value         | RangeError                                  | String(IDL attribute value)                  |
| Set IDL attribute to non-int value              | `BigInt(x)`                                 | String(IDL attribute value)                  |
| Set content attribute to value `x`              | `minmax(opts.min, opts.max, BigInt(x))`     | As set                                       |
| Set non-int content attribute                   | Clamp to Int if float, otherwise no change  | As set                                       |
| Remove attribute                                | Initial value or `0n`                       | Removed                                      |

### Transformer `bool()`

Implements a boolean attribute. Modeled after built-in boolean attributes such
as `disabled`. Changes to the IDL attribute values *toggle* the content
attribute and do not just change the content attribute's value.

```javascript
import { define, attr, bool } from "@sirpepe/ornament";

class DemoElement extends HTMLElement {
  @attr(bool()) accessor foo = false;
}
```

In this case, the IDL attribute `foo` always represents a boolean. Any
non-boolean value gets coerced to booleans. If the content attribute `foo` gets
set to any value (including the empty string), `foo` returns `true` - only a
missing content attribute counts as `false`. Conversely, the content attribute
will be set to the empty string when the IDL attribute is `true` and the
attribute will be removed when the IDL attribute is `false`.

If you want your content attribute to represent `"false"` as a string value,
you can use the `literal()` transformer with the strings `"true"` and `"false"`.

#### Behavior overview for transformer `bool()`

| Operation                      | IDL attribute value | Content attribute (when used with `@attr()`)                         |
| -------------------------------| --------------------|----------------------------------------------------------------------|
| Set IDL attribute to value `x` | `Boolean(x)`        | Removed when IDL attribute is `false`, otherwise set to empty string |
| Set content attribute to `x`   | `true`              | As set                                                               |
| Remove content attribute       | `false`             | Removed                                                              |

### Transformer `list(options?)`

Implements an attribute with an array of values, defined by another transformer.
The `list()` transformer passes individual items to the transformer passed in
the options and deals with content attributes by splitting and/joining
stringified array contents:

```javascript
import { define, attr, list, number } from "@sirpepe/ornament";

@define("my-test")
class Test extends HTMLElement {
  @attr(list({ transform: number(), separator: "," })) accessor numbers = [0];
}
```

This parses the content attribute `numbers` as a comma-separated list of
strings, which are in turn parsed into numbers by the `number()` transformer
passed to the `list()` transformers options. If the content attribute gets set
to something other than a comma-separated list of numeric strings,
the attribute's value resets back to the initial value `[0]`. Any attempt at
setting the IDL attribute to values other arrays of will result in an exception
outright. Depending on the transformer the array's content may be subject to
further validation and/or transformations.

Note that when parsing a content attribute string, values are trimmed and empty
strings are filtered out before they are passed on to the inner transformer:

```javascript
import { define, attr, list, number } from "@sirpepe/ornament";

@define("my-test")
class Test extends HTMLElement {
  @attr(list({ transform: number() })) accessor foo = [0];
}
const el = new Test();
el.setAttribute("foo", "   1, , ,,2   ,3     ");
console.log(el.foo); // > [1, 2, 3]
```

#### Options for `list(options?)`

- **`separator` (string, optional)**: Seperator string. Defaults to `","`
- **`transform` (Transformer)**: Transformer to use, eg. `string()` for a list of strings, `number()` for numbers etc.

#### Behavior overview for transformer `list()`

| Operation                | IDL attribute value                                                                                                         | Content attribute (when used with `@attr()`)         |
| -------------------------|-----------------------------------------------------------------------------------------------------------------------------|------------------------------------------------------|
| Set IDL attribute        | Exception is not an array, otherwise array with content guarded by `options.transformer.validate`                           | IDL attribute values joined with `options.separator` |
| Set content attribute    | Attribute value is split on the separator, then trimmed, then non-empty strings are passed into `options.transformer.parse` | As set                                               |
| Remove content attribute | Initial value or empty array                                                                                                | Removed                                              |

### Transformer `literal(options?)`

Implements an attribute with a finite number of valid values. Should really be
called "enum", but that's a reserved word in JavaScript. It works by declaring
the valid list of values and a matching transformer. If, for example, the list
of valid values consists of strings, then the `string()` transformer is the
right transformer to use:

```javascript
import { define, attr, literal, string } from "@sirpepe/ornament";

@define("my-test")
class Test extends HTMLElement {
  @attr(literal({ values: ["A", "B"], transform: string() })) accessor foo = "A";
}
```

In this case, the content attribute can be set to any value (as is usual in
HTML), but if the content attribute gets set to a value other than `A` or `B`,
the IDL attribute's value will remain unchanged. Any attempt at setting the
IDL attribute to values other than `A` or `B` will result in an exception.

The default value is either the value the accessor was initialized with or, if
the accessor has no initial value, the first element in `values`.

#### Options for `literal(options?)`

- **`values` (array)**: List of valid values. Must contain at least one element.
- **`transform` (Transformer)**: Transformer to use, eg. `string()` for a list of strings, `number()` for numbers etc.

#### Behavior overview for transformer `literal()`

| Operation                      | IDL attribute value                                                                                      | Content attribute (when used with `@attr()`) |
| -------------------------------| ---------------------------------------------------------------------------------------------------------|----------------------------------------------|
| Set IDL attribute value to `x` | Exception if not in `options.values`, otherwise defined by `options.transformer.validate`                | Defined by `options.transformer.stringify`   |
| Set content attribute to `x`   | Parsed by `options.transformer.parse`. If the result is in `options.values`, result, otherwise no change | As set                                       |
| Remove attribute               | Initial value or first element in `options.values`                                                       | Removed                                      |

### Transformer `json()`

Implements an attribute that can take any valid JSON value and gets reflected as
a JSON-encoded content attribute when used with `@attr()`. Such attributes do
not exist in standard HTML, but may be useful nevertheless:

```javascript
import { define, attr, json } from "@sirpepe/ornament";

@define("my-test")
class Test extends HTMLElement {
  @attr(json()) accessor foo = { user: "", email: "" };
}
```

Content attribute values are parsed with `JSON.parse()`. Invalid JSON is
represented with the data used to initialize the accessor. Using the IDL
attribute's setter with inputs than can't be serialized with JSON.`stringify()`
throws errors. This transformer is really just a wrapper around `JSON.parse()`
and `JSON.stringify()` without any object validation. Two values are considered
equal when their JSON representations are equal.

**Note for TypeScript:** Even though the transformer will accept literally any
value at runtime, TS may infer a more restrictive type from the accessor's
initial values. Decorators can't currently change the type of class members they
are applied to, so you man need to provide a type annotation.

#### Options for `json(options?)`

- **`reviver` (function, optional)**: The `reviver` argument to use with `JSON.parse()`, if any
- **`replacer` (function, optional)**: The `replacer` argument to use with `JSON.stringify()`, if any

#### Behavior overview for transformer `json()`

| Operation                      | IDL attribute value                                                    | Content attribute (when used with `@attr()`)      |
| -------------------------------| -----------------------------------------------------------------------|---------------------------------------------------|
| Set IDL attribute value to `x` | `JSON.parse(JSON.stringify(x))`                                        | `JSON.stringify(idlValue, null, options.reviver)` |
| Set content attribute to `x`   | No change if invalid JSON, otherwise `JSON.parse(x, options.receiver)` | As set                                            |
| Remove content attribute       | Initial value or `undefined`                                           | Removed                                           |

### Transformer `event()`

Implements old-school inline event handler attributes in the style of
`onclick="console.log(42)"`. To work properly, this should only be used in
conjunction with `@attr()` (with reflectivity enabled) and on an accessor that
has a name starting with `on`:

```javascript
import { define, attr, eventHandler } from "@sirpepe/ornament";

@define("my-test")
class Test extends HTMLElement {
  @attr(event()) accessor onfoo: ((evt: Event) => void) | null = null;
}
```

This can then be used in HTML:

```html
<my-test onfoo="console.log('Foo event:', event)"></my-test>
<script>
  document.querySelector("my-test").dispatchEvent(new Event("foo"));
  // Logs "'Foo event:', Event{type: "foo"}"
</script>
```

Or in JavaScript:

```javascript
const testEl = document.createElement("my-test");
testEl.onfoo = (event) => console.log("Foo event:", event);
testEl.dispatchEvent(new Event("foo"));
// Logs "'Foo event:', Event{type: "foo"}"
```

Regular "proper" `addEventListener()` is obviously also always available.

It should be noted that for built-in events that bubble, inline event handlers
can be added to *any* element in order to facilitate event delegation. These
event handlers are considered global event handlers, and all custom inline event
handlers are obviously not global - they can only be used on the components that
explicitly implement them.

#### Behavior overview for transformer `event()`

The behavior of `event()` matches the behavior of built-in event handlers like
`onclick`.

## Event Bus

Ornament runs intra-component communication over an internal event bus. You will
almost certainly never need to access it directly, but there is is an API just
in case.

| Event          | Cause                                     | Payload                                                                        |
| ---------------| ------------------------------------------|--------------------------------------------------------------------------------|
| `init`         | Constructor ran to completion             | `Event`                                                                        |
| `connected`    | `connectedCallback()` fired               | `Event`                                                                        |
| `disconnected` | `disconnectedCallback()` fired            | `Event`                                                                        |
| `adopted`      | `adoptedCallback()` fired                 | `Event`                                                                        |
| `prop`         | IDL attribute change (`@prop` or `@attr`) | `Event & { name: string \| symbol }`                                           |
| `attr`         | Content attribute change (`@attr`)        | `Event & { name: string; oldValue: string \| null; newValue: string \| null }` |

**Note for TypeScript:** you can declare additions to the global interface
`OrnamentEventMap` to extend this list with your own events.

### `trigger(instance, name, payload)`

Dispatches an event on the event bus for the component `instance`. `payload`
must be a record with all the data that must be attached to the event before its
fired (eg. `{ name: string | symbol }` for `prop`).

```javascript
import { trigger } from "@sirpepe/ornament";

// Dispatches an "connected" event. This will run all methods on "someElement"
// that were decorated with @connect().
trigger(someElement, "connected", {});
```

### `listen(instance, name, callback, options?)`

Listens to events on the event bus for the component `instance`. The event bus
is an instance of `EventTarget`, which means that you can pass any and all
[event listener options](https://developer.mozilla.org/en-US/docs/Web/API/EventTarget/addEventListener#options)
as the last argument.

```javascript
import { listen } from "@sirpepe/ornament";

// Listen for "prop" event on the event bus for "someElement"
listen(someElement, "prop", (evt) => {
  window.alert(`IDL attribute ${evt.name} was changed!`);
});
```

## Cookbook

### Debounced reactive

`@reactive()` causes its decorated method to get called for once for *every*
attribute and property change. This is sometimes useful, but sometimes you will
want to batch method calls for increased efficiency. This is easy if you combine
`@reactive()` with `@debounce()`:

```javascript
import { define, prop, reactive, debounce int } from "@sirpepe/ornament";

@define("my-test")
export class TestElement extends HTMLElement {
  @prop(int()) accessor value = 0;

  @reactive({ initial: false }) @debounce() #log() {
    console.log("Value is now", this.value);
  }
}

let el = new TestElement();
el.value = 1;
el.value = 2;
el.value = 2;

// Only logs "Value is now 3"
```

The order of the decorators im important here: `@reactive()` *must* be applied
to a method decorated with `@debounce()` for everything to work properly. The
initial method call of a `reactive()` method is not debounced and will keep
happening once the element's constructor runs to completion.

### Rendering shadow DOM

Ornament does not directly concern itself with rendering Shadow DOM, but you
can combine Ornament with suitable libraries such as
[uhtml](https://github.com/WebReflection/uhtml):

```javascript
import { render, html } from "uhtml";
import { define, prop, reactive, debounce int } from "@sirpepe/ornament";

@define("counter-element")
export class CounterElement extends HTMLElement {
  @prop(int()) accessor value = 0;

  @reactive() @debounce() #render() {
    render(
      this.shadowRoot ?? this.attachShadow({ mode: "open" }),
      html`
        Current value: ${this.value}
        <button .click={() => ++this.value}>Add 1</button>
      `
    );
  }
}
```

This component uses an event handler to update the decorated accessor `value`,
which in turn causes the `@reactive()` method `#render()` to update the UI
accordingly - debounced with `@debounce()` for batched updates.

### Read-only property

You can create a writable private accessor with `@prop()` and manually expose a
public getter. This keeps reactive functions working, but only allows readonly
access from outside the component:

```javascript
import { define, attr, reactive, string } from "@sirpepe/ornament";

@define("my-test")
class Test extends HTMLElement {
  @prop(string()) accessor #foo = "Starting value";

  // Provides readonly access to #foo
  get foo() {
    return this.#foo;
  }

  change() {
    this.#foo++;
  }

  // Reacts to changes to #foo, which can only be caused by calling the method
  // `change()`
  @reactive() log() {
    console.log(this.#foo);
  }
}
```

### Custom logic in IDL attributes

The point of the `accessor` keyword is to generate a getter, setter, and private
property in a way that makes it easy to apply a decorator to everything at once.
But because the getters and setters are auto-generated, there is no
non-decorator way to attach custom logic to `accessor` members. To work around
this for IDL attributes defined via `@attr()` or `@prop()`, you can build a
and decorate a private or symbol accessor that you then expose with a custom
facade:

```javascript
@define("my-test")
class Test extends HTMLElement {
  // Implements a content attribute "foo" with getters and setters at #secret
  @attr(string(), { as: "foo" }) accessor #secret = "A";

  // To provide public IDL attributes, we just write a getter/setter pair with
  // names matching the content attribute
  get foo() {
    console.log("Custom logic!");
    return this.#secret; // accesses the getter decorated with @attr()
  }
  set foo(value) {
    console.log("Custom logic!");
    this.#secret = value; // accesses the setter decorated with @attr()
  }
}
```

Notes for `@attr()`:

1. The option `as` is *mandatory* when you use `@attr()` on a private or symbol accessor
1. Ornament throws exceptions if the class does not implement a public API for a content attribute defined with `@attr()` on a private or symbol accessor

### Event delegation

The following example captures all `input` events fired by
`<input type="number">` in the document:

```javascript
import { define, subscribe } from "@sirpepe/ornament";

@define("my-test")
class Test extends HTMLElement {
  @subscribe(document.documentElement, "input", (evt) => evt.target.matches("input[type=number]"))
  log(evt) {
    console.log(evt); // "input" events
  }
}
```

If you'd rather catch event happening in the component's shadow dom, the syntax
gets a bit gnarly at first:

```javascript
import { define, subscribe } from "@sirpepe/ornament";

@define("my-test")
class Test extends HTMLElement {
  root = this.attachShadow({ mode: "open" });
  @subscribe(
    function () {
      return this.root;
    },
    "input",
    { predicate: (evt) => evt.target.matches("input[type-number]") }
  )
  log(evt) {
    console.log(evt); // "input" events
  }
}
```

Decorators like `@subscribe` run when the class definition initializes, and at
that point, no class instances (and therefore no shadow DOM to subscribe to)
exist. We must therefore provide a function that can return the event target on
initialization. To make this less of an eyesore, it makes sense to create a
custom decorator for event delegation based on `@subscribe`:

```javascript
import { define, subscribe } from "@sirpepe/ornament";

const handle = (eventName, selector) =>
  subscribe(
    function () {
      return this.root;
    },
    eventName,
    { predicate: (evt) => evt.target.matches(selector) }
  );

@define("my-test")
class Test extends HTMLElement {
  root = this.attachShadow({ mode: "open" });

  @handle("input", "input[type-number]") // Much better!
  log(evt) {
    console.log(evt); // "input" events
  }
}
```

Note that the function that `@subscribe` takes to access event targets can *not*
access a classes private fields. The shadow root has therefore to be publicly
accessible (unless you want to mess around with WeakMaps storing ShadowRoots
indexed by element instances or something similar).

Also note that not all events bubble, so you might want to use event capturing
instead:

```javascript
import { define, subscribe } from "@sirpepe/ornament";

// This can now handle all events from the shadow root
const capture = (eventName, selector) =>
  subscribe(
    function () {
      return this.root;
    },
    eventName,
    {
      predicate: (evt) => evt.target.matches(selector),
      capture: true,
    }
  );
```

Also also note that only composed events propagate through shadow boundaries,
which may become important if you want to nest components with shadow dom and
also want to use event delegation

### Custom defaults

If you don't like ornament's defaults, remember that decorators and transformers
are just functions. This means that you can use partial application to change
the default options:

```javascript
import { define, attr, reactive as baseReactive, string } from "@sirpepe/ornament";

// @reactive with "initial" always set to false
const reactive = baseReactive.bind(null, { initial: false });

@define("my-test")
class Test extends HTMLElement {
  @prop(string()) accessor foo = "A";

  @reactive() log() {
    console.log(this.foo);
  }
}

let test = new Test();
test.foo = "B"; //  only logs "B"
```

The same approach works when you want to create specialized decorators from
existing ones...

```javascript
import { define, subscribe } from "@sirpepe/ornament";

// A more convenient decorator for event delegation
function listen(event, selector = "*") {
  return subscribe(
    document.documentElement,
    "input",
    (evt) => evt.target.matches(selector)
  )
}

@define("my-test")
class Test extends HTMLElement {
  @listen("input", "input[type-number]")
  log(evt) {
    console.log(evt);
  }
}
```

... or when you want to create your own transformers:

```javascript
import { define, attr, number } from "@sirpepe/ornament";

function nonnegativeNumber(otherOptions) {
  return number({ ...otherOptions, min: 0 });
}

@define("my-test")
class Test extends HTMLElement {
  @attr(nonnegativeNumber({ max: 1337 }))
  accessor foo = 42;
}
```

Also, remember that transformer functions return plain objects that you can
modify for one-off custom transformers:

```javascript
import { define, attr, string } from "@sirpepe/ornament";

// The built-in string transformer always represents strings, but we want to
// allow `null` in this case
let nullableString = {
  ...string(),
  validate(value) {
    if (value === null || typeof value === "undefined") {
      return value;
    }
    return String(value);
  },
};

@define("my-test")
class Test extends HTMLElement {
  @attr(nullableString())
  accessor foo = "Hello";
}
```<|MERGE_RESOLUTION|>--- conflicted
+++ resolved
@@ -1,10 +1,6 @@
 # Ornament
 
-<<<<<<< HEAD
-Unopinionated, pareto-optimal micro-library (<= 3.8k) for building vanilla web
-=======
 Unopinionated, pareto-optimal micro-library (<= 3.9k) for building vanilla web
->>>>>>> b0e17579
 component infrastructure:
 
 ```javascript
