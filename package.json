{
  "name": "@sirpepe/ornament",
  "version": "0.0.6",
  "description": "Micro-library for building vanilla web components",
  "type": "module",
  "main": "dist/esm/index.js",
  "browser": "dist/min/index.min.js",
  "types": "dist/types/index.d.ts",
  "exports": {
    ".": {
<<<<<<< HEAD
      "require": {
        "default": "./dist/min/index.min.js",
        "types": "./dist/types/index.d.ts"
      },
      "default": {
        "default": "./dist/esm/index.js",
        "types": "./dist/types/index.d.ts"
      }
=======
      "types": "./dist/types/index.d.ts",
      "default": "./dist/esm/index.js",
      "require": "./dist/min/index.min.js"
>>>>>>> ab4f4a70
    }
  },
  "scripts": {
    "lint": "eslint --ext .ts src",
    "test": "NODE_ENV=test web-test-runner test/**/*.test.ts --node-resolve",
    "build": "npm run lint && rollup -c rollup.config.mjs && npm run size",
    "build-examples": "cd examples && rollup -c rollup.config.mjs",
    "types": "tsc -p tsconfig.build.json",
    "prepareRelease": "rm -rf dist && npm run types && npm run lint && npm run test && npm run build && npm run build-examples",
    "size": "gzip -c dist/min/index.min.js | wc -c | numfmt --to iec --format '%8.4f'",
    "release": "npm run prepareRelease && release-it"
  },
  "directories": {
    "test": "test"
  },
  "publishConfig": {
    "access": "public"
  },
  "repository": {
    "type": "git",
    "url": "https://github.com/SirPepe/ornament.git"
  },
  "bugs": {
    "url": "https://github.com/SirPepe/ornament/issues"
  },
  "homepage": "https://github.com/SirPepe/ornament#readme",
  "author": "peter@peterkroener.de",
  "license": "MIT",
  "devDependencies": {
    "@babel/cli": "^7.22.5",
    "@babel/core": "^7.22.1",
    "@babel/plugin-proposal-decorators": "^7.22.3",
    "@babel/preset-env": "^7.22.4",
    "@babel/preset-typescript": "^7.21.5",
    "@esm-bundle/chai": "^4.3.4-fix.0",
    "@preact/signals-core": "^1.4.0",
    "@rollup/plugin-alias": "^5.0.0",
    "@rollup/plugin-babel": "^6.0.3",
    "@rollup/plugin-node-resolve": "^15.1.0",
    "@rollup/plugin-terser": "^0.4.3",
    "@types/sinon": "^10.0.16",
    "@typescript-eslint/eslint-plugin": "^6.3.0",
    "@typescript-eslint/parser": "^6.3.0",
    "@web/dev-server-rollup": "^0.5.2",
    "@web/test-runner": "^0.17.0",
    "eslint": "^8.41.0",
    "eslint-config-prettier": "^9.0.0",
    "eslint-plugin-prettier": "^5.0.0",
<<<<<<< HEAD
=======
    "install": "^0.13.0",
>>>>>>> ab4f4a70
    "prettier": "^3.0.0",
    "release-it": "^16.0.0",
    "rollup": "^3.25.1",
    "sinon": "^16.0.0",
    "typescript": "^5.0.4",
    "uhtml": "^3.2.2",
    "zod": "^3.21.4"
  }
}<|MERGE_RESOLUTION|>--- conflicted
+++ resolved
@@ -8,20 +8,9 @@
   "types": "dist/types/index.d.ts",
   "exports": {
     ".": {
-<<<<<<< HEAD
-      "require": {
-        "default": "./dist/min/index.min.js",
-        "types": "./dist/types/index.d.ts"
-      },
-      "default": {
-        "default": "./dist/esm/index.js",
-        "types": "./dist/types/index.d.ts"
-      }
-=======
       "types": "./dist/types/index.d.ts",
       "default": "./dist/esm/index.js",
       "require": "./dist/min/index.min.js"
->>>>>>> ab4f4a70
     }
   },
   "scripts": {
@@ -70,10 +59,7 @@
     "eslint": "^8.41.0",
     "eslint-config-prettier": "^9.0.0",
     "eslint-plugin-prettier": "^5.0.0",
-<<<<<<< HEAD
-=======
     "install": "^0.13.0",
->>>>>>> ab4f4a70
     "prettier": "^3.0.0",
     "release-it": "^16.0.0",
     "rollup": "^3.25.1",
